# https://peps.python.org/pep-0517/
[build-system]
requires = ["hatchling", "hatch-vcs"]
build-backend = "hatchling.build"

# https://hatch.pypa.io/latest/config/metadata/
[tool.hatch.version]
source = "vcs"

# https://peps.python.org/pep-0621/
[project]
name = "bffile"
dynamic = ["version"]
description = "Yet another Bio-Formats wrapper for python"
readme = "README.md"
requires-python = ">=3.9"
license = { text = "BSD-3-Clause" }
authors = [{ name = "Talley Lambert", email = "talley.lambert@gmail.com" }]
classifiers = [
    "Development Status :: 3 - Alpha",
    "License :: OSI Approved :: BSD License",
    "Programming Language :: Python :: 3",
    "Programming Language :: Python :: 3.9",
    "Programming Language :: Python :: 3.10",
    "Programming Language :: Python :: 3.11",
    "Programming Language :: Python :: 3.12",
    "Programming Language :: Python :: 3.13",
    "Typing :: Typed",
]
dependencies = [
    "numpy>=2.0.2",
    "ome-types>=0.6.1",
    "scyjava>=1.10.2",
    "dask[array]>=2024.8.0",
    "resource-backed-dask-array>=0.1.0",
<<<<<<< HEAD
    "cjdk>=0.4.0",
=======
    "cjdk>=0.3.0",
>>>>>>> 4e9ba7c6
]

[project.urls]
homepage = "https://github.com/tlambert03/bffile"
repository = "https://github.com/tlambert03/bffile"

[project.optional-dependencies]

[dependency-groups]
test = ["pytest>=8.3.5", "pytest-cov>=6.1.1", "requests>=2.32.3"]
dev = [
    { include-group = "test" },
    "ipython>=8.18.1",
    "mypy>=1.15.0",
    "pdbpp>=0.11.6 ; sys_platform != 'win32'",
    "pre-commit>=4.2.0",
    "pyright>=1.1.399",
    "rich>=14.0.0",
    "ruff>=0.11.6",
<<<<<<< HEAD
    "stubgenj>=0.2.12",
    "ome-formats-gpl-stubs",
=======
    "types-requests>=2.32.0.20250328",
>>>>>>> 4e9ba7c6
]

# https://docs.astral.sh/ruff
[tool.ruff]
line-length = 88
target-version = "py39"
src = ["src"]

# https://docs.astral.sh/ruff/rules
[tool.ruff.lint]
pydocstyle = { convention = "numpy" }
select = [
    "E",    # style errors
    "W",    # style warnings
    "F",    # flakes
    "D417", # Missing argument descriptions in Docstrings
    "I",    # isort
    "UP",   # pyupgrade
    "C4",   # flake8-comprehensions
    "B",    # flake8-bugbear
    "A001", # flake8-builtins
    "RUF",  # ruff-specific rules
    "TC",   # flake8-type-checking
    "TID",  # flake8-tidy-imports
]
ignore = [
    "D401", # First line should be in imperative mood (remove to opt in)
]

[tool.ruff.lint.per-file-ignores]
"tests/*.py" = ["D", "S"]

# https://docs.astral.sh/ruff/formatter/
[tool.ruff.format]
docstring-code-format = true
skip-magic-trailing-comma = false # default is false

# https://mypy.readthedocs.io/en/stable/config_file.html
[tool.mypy]
mypy_path = "$MYPY_CONFIG_FILE_DIR/stubs"
files = "src/**/"
strict = true
disallow_any_generics = false
disallow_subclassing_any = false
show_error_codes = true
pretty = true

[tool.pyright]
include = ["src", "tests"]
pythonVersion = "3.9"
enableExperimentalFeatures = true
verboseOutput = true
venv = ".venv"
<<<<<<< HEAD
stubPath = "./stubs"
reportMissingModuleSource = "none"
=======
>>>>>>> 4e9ba7c6

# https://docs.pytest.org/
[tool.pytest.ini_options]
minversion = "7.0"
testpaths = ["tests"]
filterwarnings = [
    "error",
    "ignore:Failing to pass a value to the 'type_params' parameter",
]

# https://coverage.readthedocs.io/
[tool.coverage.report]
show_missing = true
exclude_lines = [
    "pragma: no cover",
    "if TYPE_CHECKING:",
    "@overload",
    "except ImportError",
    "\\.\\.\\.",
    "raise NotImplementedError()",
    "pass",
]

[tool.coverage.run]
source = ["bffile"]

[tool.check-manifest]
ignore = [".pre-commit-config.yaml", ".ruff_cache/**/*", "tests/**/*"]

[tool.typos.default]
extend-ignore-identifiers-re = ["(?i)nd2?.*", "(?i)ome", "AIMD"]

[tool.uv.sources]
ome-formats-gpl-stubs = { git = "https://github.com/tlambert03/scyjava-stubs", subdirectory = "packages/ome-formats-gpl-stubs" }<|MERGE_RESOLUTION|>--- conflicted
+++ resolved
@@ -33,11 +33,7 @@
     "scyjava>=1.10.2",
     "dask[array]>=2024.8.0",
     "resource-backed-dask-array>=0.1.0",
-<<<<<<< HEAD
-    "cjdk>=0.4.0",
-=======
     "cjdk>=0.3.0",
->>>>>>> 4e9ba7c6
 ]
 
 [project.urls]
@@ -57,12 +53,8 @@
     "pyright>=1.1.399",
     "rich>=14.0.0",
     "ruff>=0.11.6",
-<<<<<<< HEAD
-    "stubgenj>=0.2.12",
     "ome-formats-gpl-stubs",
-=======
     "types-requests>=2.32.0.20250328",
->>>>>>> 4e9ba7c6
 ]
 
 # https://docs.astral.sh/ruff
@@ -116,11 +108,7 @@
 enableExperimentalFeatures = true
 verboseOutput = true
 venv = ".venv"
-<<<<<<< HEAD
-stubPath = "./stubs"
-reportMissingModuleSource = "none"
-=======
->>>>>>> 4e9ba7c6
+# reportMissingModuleSource = "none"
 
 # https://docs.pytest.org/
 [tool.pytest.ini_options]
