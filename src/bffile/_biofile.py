--- conflicted
+++ resolved
@@ -14,16 +14,7 @@
 from bffile._core_metadata import CoreMetadata, OMEShape
 
 from . import _utils
-<<<<<<< HEAD
-from ._java_stuff import (
-    hide_memoization_warning,
-    jimport,
-    pixtype2dtype,
-    redirect_java_logging,
-)
-=======
-from ._java_stuff import pixtype2dtype, start_jvm
->>>>>>> 4e9ba7c6
+from ._java_stuff import jimport, pixtype2dtype, start_jvm
 
 if TYPE_CHECKING:
     from resource_backed_dask_array import ResourceBackedDaskArray
