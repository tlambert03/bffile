from __future__ import annotations

import contextlib
import logging
import os
import shutil
import subprocess
import warnings
from functools import cache
<<<<<<< HEAD
from typing import TYPE_CHECKING, Any, Literal, Mapping, Sequence, overload, AbstractSet
=======
from subprocess import CalledProcessError
from typing import TYPE_CHECKING, Any
from unittest.mock import patch
>>>>>>> 4e9ba7c6

import jpype
import numpy as np
import scyjava
import scyjava.config

if TYPE_CHECKING:
    from collections.abc import Iterator
    from pathlib import Path


MAVEN_COORDINATE = "ome:formats-gpl:RELEASE"

# Check if the BIOFORMATS_VERSION environment variable is set
# and if so, use it as the Maven coordinate
if coord := os.getenv("BIOFORMATS_VERSION", ""):
    # allow a single version number to be passed
    if ":" not in coord and all(x.isdigit() for x in coord.split(".")):
        # if the coordinate is just a version number, use the default group and artifact
        coord = f"ome:formats-gpl:{coord}"

    # ensure the coordinate is valid
    if 2 > len(coord.split(":")) > 5:
        warnings.warn(
            f"Invalid BIOFORMATS_VERSION env var: {coord!r}. "
            "Must be a valid maven coordinate with 2-5 elements. "
            f"Using default {MAVEN_COORDINATE!r}",
            stacklevel=2,
        )
    else:
        MAVEN_COORDINATE = coord

scyjava.config.endpoints.append(MAVEN_COORDINATE)
# NB: logback 1.3.x is the last version with Java 8 support!
scyjava.config.endpoints.append("ch.qos.logback:logback-classic:1.3.15")

# #################################### LOGGING ####################################

# python-side logger

LOGGER = logging.getLogger("bffile")
fmt = (
    "%(asctime)s.%(msecs)03d "  # timestamp with milliseconds
    "[%(levelname)-5s] "  # level, padded
    "%(name)s:%(lineno)d - "  # logger name and line no.
    "%(message)s"  # the log message
)
datefmt = "%Y-%m-%d %H:%M:%S"
handler = logging.StreamHandler()
handler.setFormatter(logging.Formatter(fmt=fmt, datefmt=datefmt))
# avoid double-logs if somebody has already attached handlers
if not any(isinstance(h, logging.StreamHandler) for h in LOGGER.handlers):
    LOGGER.addHandler(handler)


def redirect_java_logging(logger: logging.Logger | None = None) -> None:
    """Redirect Java logging to Python logger."""
    _logger = logger or LOGGER

    class PyAppender:
        def doAppend(self, event: Any) -> None:
            # event is an ILoggingEvent
            msg = str(event.getFormattedMessage())
            level = str(event.getLevel())
            # dispatch to Python logger
            getattr(logger, level.lower(), _logger.info)(msg)

        def getName(self) -> str:
            return "PyAppender"

    # Create a proxy for the Appender interface
    proxy = jpype.JProxy("ch.qos.logback.core.Appender", inst=PyAppender())

    # Get the LoggerContext
    Slf4jFactory = scyjava.jimport("org.slf4j.LoggerFactory")
    root = Slf4jFactory.getILoggerFactory().getLogger("ROOT")

    # remove the console appender
    with contextlib.suppress(AttributeError):
        for appender in root.iteratorForAppenders():
            if appender.getName() in ("console", "PyAppender"):
                root.detachAppender(appender)

        # add the Python appender
        root.addAppender(proxy)


def pixtype2dtype(pixeltype: int, little_endian: bool) -> np.dtype:
    """Convert a loci.formats PixelType integer into a numpy dtype."""
    FormatTools = scyjava.jimport("loci.formats.FormatTools")

    fmt2type: dict[int, str] = {
        FormatTools.INT8: "i1",
        FormatTools.UINT8: "u1",
        FormatTools.INT16: "i2",
        FormatTools.UINT16: "u2",
        FormatTools.INT32: "i4",
        FormatTools.UINT32: "u4",
        FormatTools.FLOAT: "f4",
        FormatTools.DOUBLE: "f8",
    }
    return np.dtype(("<" if little_endian else ">") + fmt2type[pixeltype])


@cache
def hide_memoization_warning() -> None:
    """HACK: this silences a warning about memoization for now.

    An illegal reflective access operation has occurred
    https://github.com/ome/bioformats/issues/3659
    """
    with contextlib.suppress(Exception):
        import jpype

        System = jpype.JPackage("java").lang.System
        System.err.close()


<<<<<<< HEAD
if TYPE_CHECKING:
    from loci.common.services import ServiceFactory
    from loci.formats import FormatTools, ImageReader, Memoizer
    from loci.formats.in_ import DynamicMetadataOptions
    from loci.formats.ome import OMEPyramidStore
    from loci.formats.services import OMEXMLService


@overload
def jimport(
    classname: Literal["loci.formats.ome.OMEPyramidStore"],
) -> type[OMEPyramidStore]: ...
@overload
def jimport(
    classname: Literal["loci.formats.in_.DynamicMetadataOptions"],
) -> type[DynamicMetadataOptions]: ...
@overload
def jimport(
    classname: Literal["loci.formats.FormatTools"],
) -> type[FormatTools]: ...
@overload
def jimport(
    classname: Literal["loci.formats.services.OMEXMLService"],
) -> type[OMEXMLService]: ...
@overload
def jimport(
    classname: Literal["loci.common.services.ServiceFactory"],
) -> type[ServiceFactory]: ...
@overload
def jimport(classname: Literal["loci.formats.ImageReader"]) -> type[ImageReader]: ...
@overload
def jimport(classname: Literal["loci.formats.Memoizer"]) -> type[Memoizer]: ...
@overload
def jimport(classname: str) -> Any: ...
def jimport(classname: str) -> Any:
    return scyjava.jimport(classname)


@jpype.JImplementationFor("java.util.Map")
class _Map(Mapping):
    def __repr__(self) -> str:
        return f"{self.__class__.__name__}({dict(self)})"


@jpype.JImplementationFor("java.util.List")
class _ArrayList(Sequence):
    def __repr__(self) -> str:
        return f"{self.__class__.__name__}({list(self)})"


@jpype.JImplementationFor("java.util.Set")
class _Set(AbstractSet):
    def __repr__(self) -> str:
        return f"{self.__class__.__name__}({set(self)})"


@jpype.JImplementationFor("loci.formats.CoreMetadata")
class _CoreMetadata:
    def __repr__(self) -> str:
        return f"\n{self}\n"
=======
@contextlib.contextmanager
def path_prepended(path: Path | str) -> Iterator[None]:
    """
    Context manager to temporarily prepend the given path to PATH.
    """
    save_path = os.environ.get("PATH", "")
    os.environ["PATH"] = os.pathsep.join([str(path), save_path])
    try:
        yield
    finally:
        os.environ["PATH"] = save_path


@cache
def start_jvm() -> None:
    """Start the JVM if not already running."""
    with _setup_java():
        scyjava.start_jvm()  # won't repeat if already running
        redirect_java_logging()
        hide_memoization_warning()


subprocess_check_output = subprocess.check_output


def _silent_check_output(*args: Any, **kwargs: Any) -> Any:
    # also suppress stderr on calls to subprocess.check_output
    kwargs.setdefault("stderr", subprocess.DEVNULL)
    return subprocess_check_output(*args, **kwargs)


if MAVEN_URL := os.getenv("MAVEN_URL", ""):
    MAVEN_SHA = os.getenv("MAVEN_SHA", "")
    if MAVEN_URL.endswith("tar.gz") and MAVEN_URL.startswith("http"):
        MAVEN_URL = MAVEN_URL.replace("http", "tgz+http")
else:
    MAVEN_URL = "tgz+https://dlcdn.apache.org/maven/maven-3/3.9.9/binaries/apache-maven-3.9.9-bin.tar.gz"
    MAVEN_SHA = "a555254d6b53d267965a3404ecb14e53c3827c09c3b94b5678835887ab404556bfaf78dcfe03ba76fa2508649dca8531c74bca4d5846513522404d48e8c4ac8b"  # noqa: E501


@contextlib.contextmanager
def _setup_java() -> Iterator[str]:
    """Ensure we have a capable JVM and maven on the path."""
    try:
        with patch.object(subprocess, "check_output", new=_silent_check_output):
            jpype.getDefaultJVMPath()
            java_ctx: contextlib.AbstractContextManager = contextlib.nullcontext()
    # on Darwin, may raise a CalledProcessError on `/user/libexec/java_home`
    except (jpype.JVMNotFoundException, CalledProcessError):
        try:
            import cjdk
        except ImportError:
            raise ImportError(
                "No JVM found and cjdk is not installed (so we can't install one for "
                "you).\n\nPlease either install java manually "
                "(e.g. https://adoptium.net/installation/),\nor `pip install cjdk` to "
                "allow us to install one automatically for you."
            ) from None

        LOGGER.info("No JVM found, installing Zulu JRE 11 via cjdk...")
        vendor = os.getenv("JAVA_VENDOR", "zulu-jre")
        version = os.getenv("JAVA_VERSION", "11")
        java_ctx = cjdk.java_env(vendor=vendor, version=version)

    with java_ctx:
        if not shutil.which("mvn"):
            try:
                import cjdk
            except ImportError:
                raise ImportError(
                    "Maven not found on PATH and cjdk is not installed.\n\n"
                    "Maven is required to fetch the Bio-Formats JAR and other java "
                    "dependencies.\nPlease either install maven manually, or "
                    "`pip install cjdk` to allow us to install it for you."
                ) from None

            # determine sha length based on MAVEN_SHA
            kwargs = {}
            if sha_len := len(MAVEN_SHA):
                # assuming hex-encoded SHA, length should be 40, 64, or 128
                sha_lengths = {40: "sha1", 64: "sha256", 128: "sha512"}
                if sha_len not in sha_lengths:
                    raise ValueError(
                        "MAVEN_SHA be a valid sha1, sha256, or sha512 hash."
                        f"Got invalid SHA length: {sha_len}. "
                    )
                kwargs = {sha_lengths[sha_len]: MAVEN_SHA}

            maven_dir = cjdk.cache_package("Maven", MAVEN_URL, **kwargs)
            if _mvn := next(maven_dir.rglob("apache-maven-*/**/mvn"), None):
                with path_prepended(_mvn.parent):
                    scyjava.start_jvm()

        yield jpype.getDefaultJVMPath()
>>>>>>> 4e9ba7c6
<|MERGE_RESOLUTION|>--- conflicted
+++ resolved
@@ -6,14 +6,11 @@
 import shutil
 import subprocess
 import warnings
+from collections.abc import Mapping, Sequence, Set
 from functools import cache
-<<<<<<< HEAD
-from typing import TYPE_CHECKING, Any, Literal, Mapping, Sequence, overload, AbstractSet
-=======
 from subprocess import CalledProcessError
-from typing import TYPE_CHECKING, Any
+from typing import TYPE_CHECKING, Any, Literal, overload
 from unittest.mock import patch
->>>>>>> 4e9ba7c6
 
 import jpype
 import numpy as np
@@ -132,68 +129,6 @@
         System.err.close()
 
 
-<<<<<<< HEAD
-if TYPE_CHECKING:
-    from loci.common.services import ServiceFactory
-    from loci.formats import FormatTools, ImageReader, Memoizer
-    from loci.formats.in_ import DynamicMetadataOptions
-    from loci.formats.ome import OMEPyramidStore
-    from loci.formats.services import OMEXMLService
-
-
-@overload
-def jimport(
-    classname: Literal["loci.formats.ome.OMEPyramidStore"],
-) -> type[OMEPyramidStore]: ...
-@overload
-def jimport(
-    classname: Literal["loci.formats.in_.DynamicMetadataOptions"],
-) -> type[DynamicMetadataOptions]: ...
-@overload
-def jimport(
-    classname: Literal["loci.formats.FormatTools"],
-) -> type[FormatTools]: ...
-@overload
-def jimport(
-    classname: Literal["loci.formats.services.OMEXMLService"],
-) -> type[OMEXMLService]: ...
-@overload
-def jimport(
-    classname: Literal["loci.common.services.ServiceFactory"],
-) -> type[ServiceFactory]: ...
-@overload
-def jimport(classname: Literal["loci.formats.ImageReader"]) -> type[ImageReader]: ...
-@overload
-def jimport(classname: Literal["loci.formats.Memoizer"]) -> type[Memoizer]: ...
-@overload
-def jimport(classname: str) -> Any: ...
-def jimport(classname: str) -> Any:
-    return scyjava.jimport(classname)
-
-
-@jpype.JImplementationFor("java.util.Map")
-class _Map(Mapping):
-    def __repr__(self) -> str:
-        return f"{self.__class__.__name__}({dict(self)})"
-
-
-@jpype.JImplementationFor("java.util.List")
-class _ArrayList(Sequence):
-    def __repr__(self) -> str:
-        return f"{self.__class__.__name__}({list(self)})"
-
-
-@jpype.JImplementationFor("java.util.Set")
-class _Set(AbstractSet):
-    def __repr__(self) -> str:
-        return f"{self.__class__.__name__}({set(self)})"
-
-
-@jpype.JImplementationFor("loci.formats.CoreMetadata")
-class _CoreMetadata:
-    def __repr__(self) -> str:
-        return f"\n{self}\n"
-=======
 @contextlib.contextmanager
 def path_prepended(path: Path | str) -> Iterator[None]:
     """
@@ -288,4 +223,65 @@
                     scyjava.start_jvm()
 
         yield jpype.getDefaultJVMPath()
->>>>>>> 4e9ba7c6
+
+
+if TYPE_CHECKING:
+    from loci.common.services import ServiceFactory
+    from loci.formats import FormatTools, ImageReader, Memoizer
+    from loci.formats.in_ import DynamicMetadataOptions
+    from loci.formats.ome import OMEPyramidStore
+    from loci.formats.services import OMEXMLService
+
+
+@overload
+def jimport(
+    classname: Literal["loci.formats.ome.OMEPyramidStore"],
+) -> type[OMEPyramidStore]: ...
+@overload
+def jimport(
+    classname: Literal["loci.formats.in_.DynamicMetadataOptions"],
+) -> type[DynamicMetadataOptions]: ...
+@overload
+def jimport(
+    classname: Literal["loci.formats.FormatTools"],
+) -> type[FormatTools]: ...
+@overload
+def jimport(
+    classname: Literal["loci.formats.services.OMEXMLService"],
+) -> type[OMEXMLService]: ...
+@overload
+def jimport(
+    classname: Literal["loci.common.services.ServiceFactory"],
+) -> type[ServiceFactory]: ...
+@overload
+def jimport(classname: Literal["loci.formats.ImageReader"]) -> type[ImageReader]: ...
+@overload
+def jimport(classname: Literal["loci.formats.Memoizer"]) -> type[Memoizer]: ...
+@overload
+def jimport(classname: str) -> Any: ...
+def jimport(classname: str) -> Any:
+    return scyjava.jimport(classname)
+
+
+@jpype.JImplementationFor("java.util.Map")
+class _Map(Mapping):
+    def __repr__(self) -> str:
+        return f"{self.__class__.__name__}({dict(self)})"
+
+
+@jpype.JImplementationFor("java.util.List")
+class _ArrayList(Sequence):
+    def __repr__(self) -> str:
+        return f"{self.__class__.__name__}({list(self)})"
+
+
+@jpype.JImplementationFor("java.util.Set")
+class _Set(Set):
+    def __repr__(self) -> str:
+        return f"{self.__class__.__name__}({set(self)})"
+
+
+@jpype.JImplementationFor("loci.formats.CoreMetadata")
+class _CoreMetadata:
+    def __repr__(self) -> str:
+        return f"\n{self}\n"